--- conflicted
+++ resolved
@@ -124,12 +124,8 @@
                     "Invalid version: '{}'. Please use 'partitioned', 'global', 'DM' or a valid integer for EDF(k).",
                     version
                 );
-<<<<<<< HEAD
-                process::exit(5); // Exit with error code
-=======
                 
                 std::process::exit(5); // Optional: Exit the program with an error code
->>>>>>> d049cdc9
             }
         }
     }
