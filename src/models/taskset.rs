<<<<<<< HEAD
=======

use core::task;
use crate::multiple_lcm;

>>>>>>> eae2685b
use super::{Job, Task, TimeStep, ID};

/// A set of tasks in the scheduling system.
#[derive(Debug, Clone)]
pub struct TaskSet {
    tasks: Vec<Task>, // A vector holding the tasks in the task set
}

impl TaskSet {
    /// Creates a new `TaskSet` with a list of tasks.
    /// 
    /// # Arguments
    /// * `tasks` - A vector of tasks to initialize the task set.
    /// 
    /// # Returns
    /// * `Self` - A new `TaskSet` instance.
    pub fn new(tasks: Vec<Task>) -> Self {
        Self { tasks }
    }

    /// Creates a new empty `TaskSet`.
    /// 
    /// # Returns
    /// * `Self` - A new empty `TaskSet`.
    pub fn new_empty() -> Self {
        Self { tasks: Vec::new() }
    }

    /// Calculates the total utilization of all tasks in the task set.
    /// 
    /// # Returns
    /// * `f64` - The total utilization of the task set.
    pub fn utilisation(&self) -> f64 {
        self.tasks.iter().map(|t| t.utilisation()).sum()
    }

    /// Checks if the task set is feasible based on its utilization and WCET/deadline constraints.
    /// 
    /// # Returns
    /// * `bool` - `true` if the task set is feasible, `false` otherwise.
    pub fn is_feasible(&self) -> bool {
        self.utilisation() <= 1.0 && self.tasks.iter().all(|t| t.wcet() <= t.deadline())
    }

    /// Checks if the task set is empty.
    /// 
    /// # Returns
    /// * `bool` - `true` if the task set has no tasks, `false` otherwise.
    pub fn is_empty(&self) -> bool {
        self.tasks.is_empty()
    }

    /// Gets the ID of the first task in the task set.
    /// 
    /// # Returns
    /// * `Option<ID>` - The ID of the first task if the task set is not empty, `None` otherwise.
    pub fn get_first_task_id(&self) -> Option<ID> {
        if self.is_empty() {
            return None;
        }
        Some(self.tasks[0].id())
    }

    /// Attempts to release jobs for tasks at the current time.
    /// 
    /// # Arguments
    /// * `current_time` - The current time step to check for job releases.
    /// 
    /// # Returns
    /// * `Vec<Job>` - A vector of jobs that have been released at the current time.
    pub fn release_jobs(&mut self, current_time: TimeStep) -> Vec<Job> {
        self.tasks
            .iter_mut()
            .filter_map(|t| t.spawn_job(current_time))
            .collect()
    }

    /// Returns an iterator over the tasks in the task set.
    /// 
    /// # Returns
    /// * `std::slice::Iter<Task>` - An iterator over the tasks in the task set.
    pub fn iter(&self) -> std::slice::Iter<Task> {
        self.tasks.iter()
    }

    /// Adds a new task to the task set.
    /// 
    /// # Arguments
    /// * `task` - The task to add to the task set.
    pub fn add_task(&mut self, task: Task) {
        self.tasks.push(task)
    }

    /// Returns a mutable reference to the vector of tasks.
    /// 
    /// # Returns
    /// * `&mut Vec<Task>` - A mutable reference to the task vector.
    pub fn get_tasks_mut(&mut self) -> &mut Vec<Task> {
        &mut self.tasks
    }

    /// Returns an immutable reference to the vector of tasks.
    /// 
    /// # Returns
    /// * `&Vec<Task>` - An immutable reference to the task vector.
    pub fn get_tasks(&self) -> &Vec<Task> {
        &self.tasks
    }

    /// Returns a copy of the vector of tasks.
    /// 
    /// # Returns
    /// * `Vec<Task>` - A copy of the task vector.
    pub fn get_tasks_copy(self) -> Vec<Task> {
        self.tasks
    }

    /// Returns the number of tasks in the task set.
    /// 
    /// # Returns
    /// * `usize` - The number of tasks in the task set.
    pub fn len(&self) -> usize {
        self.tasks.len()
    }

    /// Retains only tasks that do not have the specified ID.
    /// 
    /// # Arguments
    /// * `id` - The ID to retain tasks without.
    pub fn retain_not(&mut self, id: ID) {
        self.tasks.retain(|task| task.id() != id);
    }

    /// Returns the task at the specified index (or ID).
    /// 
    /// # Arguments
    /// * `index` - The index (or ID) of the task to retrieve.
    /// 
    /// # Returns
    /// * `Option<&Task>` - The task at the specified index, or `None` if the index is out of bounds.
    pub fn get_task(&self, index: usize) -> Option<&Task> {
        if index >= self.tasks.len() {
            return None;
        }
        self.tasks.get(index)
    }

    /// Returns the task with the specified task ID, if it exists.
    /// 
    /// # Arguments
    /// * `task_id` - The ID of the task to retrieve.
    /// 
    /// # Returns
    /// * `Option<&Task>` - The task with the specified ID, or `None` if it does not exist.
    pub fn get_task_by_id(&self, task_id: ID) -> Option<&Task> {
        self.tasks.iter().find(|&task| task.id() == task_id)
    }

    /// Checks if a task with the specified ID exists in the task set.
    /// 
    /// # Arguments
    /// * `task_id` - The ID of the task to check for.
    /// 
    /// # Returns
    /// * `bool` - `true` if the task exists, `false` otherwise.
    pub fn task_exists(&self, task_id: ID) -> bool {
        self.tasks.iter().any(|task| task.id() == task_id)
    }

    /// Returns the utilization of the task at the specified index.
    /// 
    /// # Arguments
    /// * `index` - The index of the task to check.
    /// 
    /// # Returns
    /// * `Option<f64>` - The utilization of the task at the specified index, or `None` if the task does not exist.
    pub fn get_task_utilisation(&self, index: usize) -> Option<f64> {
        Some(self.get_task(index).unwrap().utilisation())
    }

    /// Returns the highest utilization out of all the tasks in the task set.
    /// 
    /// # Returns
    /// * `f64` - The highest task utilization.
    pub fn max_utilisation(&self) -> f64 {
        self.tasks.iter()
            .map(|task| task.utilisation())
            .filter(|&util| !util.is_nan()) // Ignore NaN values
            .fold(f64::NEG_INFINITY, f64::max)
    }

<<<<<<< HEAD
    /// Returns a feasibility interval for the task set.
    /// 
    /// # Returns
    /// * `(TimeStep, TimeStep)` - The feasibility interval `[Omax, Omax + 2P]`.
    pub fn feasibility_interval(&self) -> (TimeStep, TimeStep) {
        (0, 1000) // Placeholder values
=======

    pub fn checking_schedulability(&self) -> bool {
        false
    }
    pub fn schedulability_proven(&self, _: &TaskSet) -> bool {
        false
    }

    pub fn feasibility_interval_global(&self) -> (TimeStep, TimeStep) {
        // [0, Omax + 2P]
        return (0,1000);
        let o_max = self.tasks.iter().map(|task| task.offset()).max().unwrap();
        let vec_period: Vec<TimeStep> = self.tasks.iter().map(|task| task.period()).collect();
        let p = multiple_lcm(vec_period);

        return (0, o_max+(2*p));
    }

    pub fn feasibility_interval_part(&self) -> (TimeStep, TimeStep) {

        let w_0 = self.tasks
            .iter()
            .map(|task| task.wcet())
            .sum::<TimeStep>();

        let mut w_k = w_0;


        loop {
            let w_k_next = self.tasks
                .iter()
                .map(|task| {
                    let ceiling_term = (w_k + task.period() - 1) / task.period();
                    ceiling_term * task.wcet()
                })
                .sum();
            

            if w_k_next == w_k {
                break (w_0, w_k);
            } else {
                w_k = w_k_next;
            }


        }
>>>>>>> eae2685b
    }
}<|MERGE_RESOLUTION|>--- conflicted
+++ resolved
@@ -1,10 +1,5 @@
-<<<<<<< HEAD
-=======
-
-use core::task;
 use crate::multiple_lcm;
 
->>>>>>> eae2685b
 use super::{Job, Task, TimeStep, ID};
 
 /// A set of tasks in the scheduling system.
@@ -196,41 +191,31 @@
             .fold(f64::NEG_INFINITY, f64::max)
     }
 
-<<<<<<< HEAD
-    /// Returns a feasibility interval for the task set.
-    /// 
-    /// # Returns
-    /// * `(TimeStep, TimeStep)` - The feasibility interval `[Omax, Omax + 2P]`.
-    pub fn feasibility_interval(&self) -> (TimeStep, TimeStep) {
-        (0, 1000) // Placeholder values
-=======
-
-    pub fn checking_schedulability(&self) -> bool {
-        false
-    }
-    pub fn schedulability_proven(&self, _: &TaskSet) -> bool {
-        false
-    }
-
+    /// Computes the global feasibility interval based on the task set's offset and periods.
+    /// 
+    /// # Returns
+    /// * `(TimeStep, TimeStep)` - The feasibility interval.
     pub fn feasibility_interval_global(&self) -> (TimeStep, TimeStep) {
         // [0, Omax + 2P]
-        return (0,1000);
         let o_max = self.tasks.iter().map(|task| task.offset()).max().unwrap();
         let vec_period: Vec<TimeStep> = self.tasks.iter().map(|task| task.period()).collect();
         let p = multiple_lcm(vec_period);
 
-        return (0, o_max+(2*p));
-    }
-
+        // Return the feasibility interval based on the offset and periods
+        return (0, o_max + (2 * p));
+    }
+
+    /// Computes the feasibility interval for a part of the task set based on WCET and periods.
+    /// 
+    /// # Returns
+    /// * `(TimeStep, TimeStep)` - The feasibility interval for the part of the task set.
     pub fn feasibility_interval_part(&self) -> (TimeStep, TimeStep) {
-
         let w_0 = self.tasks
             .iter()
             .map(|task| task.wcet())
             .sum::<TimeStep>();
 
         let mut w_k = w_0;
-
 
         loop {
             let w_k_next = self.tasks
@@ -240,16 +225,12 @@
                     ceiling_term * task.wcet()
                 })
                 .sum();
-            
 
             if w_k_next == w_k {
                 break (w_0, w_k);
             } else {
                 w_k = w_k_next;
             }
-
-
         }
->>>>>>> eae2685b
     }
 }