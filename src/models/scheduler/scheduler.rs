use crate::{Job, SchedulingCode, TaskSet, TimeStep, ID};
use crate::constants::Version;
use crate::scheduler::Core;

use std::cmp::Ordering;
use std::process::exit;
<<<<<<< HEAD
=======
use std::{result, thread};
use std::sync::{Arc, Mutex};
use std::thread::current;
>>>>>>> 25300ea7

pub struct Scheduler {
    task_set: TaskSet,
    version: Version,
    num_cores: usize,
    num_threads: usize,
    cores: Vec<Core>,
    heuristic: String,
    sorting_order: String,
}

impl Scheduler {
    /// Creates a new scheduler instance.
    pub fn new(task_set: TaskSet, num_cores: usize, num_threads: usize, heuristic: String, sorting_order: String) -> Self {
        Self {
            task_set,
            version: Version::Partitioned,
            num_cores,
            num_threads,
            cores: (1..=num_cores).map(|id| Core::new(id as ID)).collect(),
            heuristic,
            sorting_order,
        }
    }

    /// Sets a new version for the scheduler.
    pub fn set_version(&mut self, new_version: Version) {
        self.version = new_version;
    }

    /// Returns the 'k' value of EDF(k), or 1 if the version is not EDF(k).
    pub fn get_k(&self) -> usize {
        match self.version {
            Version::EDFk(value) => value,
            _ => 1, // EDF(1) is just EDF
        }
    }

    /// Checks if the task set is schedulable under global EDF.
    pub fn check_global_edf_schedulability(&self) -> bool {
        let num_cores_f64 = self.num_cores as f64;
        self.task_set.utilisation() <= num_cores_f64 - (num_cores_f64 - 1.0) * self.task_set.max_utilisation()
    }

    /// Checks if the task set is schedulable under EDF(k).
    pub fn check_edf_k_schedulability(&self) -> bool {
        let k = self.get_k();

        // If k is greater than or equal to task set size, it's not schedulable
        if k >= self.task_set.len() - 1 {
            return false;
        }

        // If any task has full utilization, it's not schedulable
        if self.task_set.get_task(k).unwrap().utilisation() == 1.0 {
            return false;
        }

        // Check if the task set fits under EDF(k)
        self.num_cores as f64 >= k as f64 + self.task_set.get_task_utilisation(k + 1).unwrap() / (1.0 - self.task_set.get_task_utilisation(k).unwrap())
    }

    /// Partitions tasks across processors based on the selected heuristic and sorting order.
    pub fn partition_tasks(&mut self) -> Vec<TaskSet> {
        // Sort tasks based on utilization in the specified order
        if self.sorting_order == "du" {
            self.task_set.get_tasks_mut().sort_by(|a, b| b.utilisation().partial_cmp(&a.utilisation()).unwrap_or(Ordering::Equal));
        } else if self.sorting_order == "iu" {
            self.task_set.get_tasks_mut().sort_by(|a, b| a.utilisation().partial_cmp(&b.utilisation()).unwrap_or(Ordering::Equal));
        } else {
            panic!("Unknown sorting order");
        }

        // Initialize empty partitions for each core
        let mut partitions: Vec<TaskSet> = vec![TaskSet::new_empty(); self.num_cores];
        let num_task = self.task_set.get_tasks_mut().len();

        match self.heuristic.as_str() {
            "ff" => { // First-fit heuristic
                for task in self.task_set.get_tasks_mut().iter() {
                    for task_set in partitions.iter_mut() {
                        if task_set.iter().map(|t| t.utilisation()).sum::<f64>() + task.utilisation() <= 1.0 {
                            task_set.add_task(task.clone());
                            break;
                        }
                    }
                }
            }
            "nd" => { // Next-fit heuristic
                let mut current_partition = 0;
                for task in self.task_set.get_tasks_mut().iter() {
                    if partitions[current_partition].iter().map(|t| t.utilisation()).sum::<f64>() + task.utilisation() > 1.0 {
                        current_partition = (current_partition + 1) % self.num_cores;
                    }
                    partitions[current_partition].add_task(task.clone());
                }
            }
            "bf" => { // Best-fit heuristic
                for task in self.task_set.get_tasks_mut().iter() {
                    let mut best_partition: Option<usize> = None;
                    let mut min_slack = f64::MAX;

                    for (i, task_set) in partitions.iter().enumerate() {
                        let slack = 1.0 - task_set.iter().map(|t| t.utilisation()).sum::<f64>();
                        if slack >= task.utilisation() && slack < min_slack {
                            best_partition = Some(i);
                            min_slack = slack;
                        }
                    }

                    if let Some(best) = best_partition {
                        partitions[best].add_task(task.clone());
                    }
                }
            }
            "wf" => { // Worst-fit heuristic
                for task in self.task_set.get_tasks_mut().iter() {
                    let mut worst_partition: Option<usize> = None;
                    let mut max_slack = f64::MIN;

                    for (i, task_set) in partitions.iter().enumerate() {
                        let slack = 1.0 - task_set.iter().map(|t| t.utilisation()).sum::<f64>();
                        if slack >= task.utilisation() && slack > max_slack {
                            worst_partition = Some(i);
                            max_slack = slack;
                        }
                    }

                    if let Some(worst) = worst_partition {
                        partitions[worst].add_task(task.clone());
                    }
                }
            }
            _ => panic!("Unknown heuristic"),
        }

        // Check if the task set can fit into the partitions
        let num_task_computed: usize = partitions.iter().map(|taskset| taskset.len()).sum();
        if num_task > num_task_computed {
<<<<<<< HEAD
            eprintln!("Too many tasks ({:?}, {:?} attached to a processor) for {:?} processors", num_task, num_task_computed, self.num_cores);
=======
>>>>>>> 25300ea7
            println!("{:#?}", partitions);
            eprintln!("Too much task ({:?}, {:?} attached to a processor) for the {:?} processors", num_task, num_task_computed, self.num_cores);
            exit(SchedulingCode::UnschedulableShortcut as i32)
        }

        partitions
    }

    /// Main function for partitioned EDF scheduling.
    pub fn compute_partitionned(&mut self) -> SchedulingCode {
<<<<<<< HEAD
        let mut processor_done = 0;
        let partition = self.partition_tasks(); // Partition tasks across processors

        // Assign each partitioned task set to a core
        self.cores = (1..=self.num_cores)
            .map(|id| Core::new_task_set(id as ID, partition[id - 1].clone()))
            .collect();

=======
        let mut thread_running = 0; // Tracks threads actively running

        let partition = self.partition_tasks();
    
        // Clone task sets for each core
        self.cores = (1..=self.num_cores)
            .map(|id| Core::new_task_set(id as ID, partition[id - 1].clone()))
            .collect();
>>>>>>> 25300ea7
        println!("Cores : {:#?}", self.cores);
    
        let mut result = SchedulingCode::SchedulableShortcut;
<<<<<<< HEAD

        // Simulate the scheduling process for each core
        while processor_done < self.num_cores {
            let current_core = self.cores.get_mut(processor_done).unwrap();
            let resp = current_core.simulate_partitionned(); // Simulate partitioned execution

            if !(resp == SchedulingCode::SchedulableShortcut || resp == SchedulingCode::SchedulableSimulated) {
                println!("Taskset not schedulable");
                return resp; // If any core is not schedulable, return the result
            }

            if resp == SchedulingCode::SchedulableSimulated {
                result = resp; // Update the result if a core has been simulated
            }

            processor_done += 1;
        }

        result // Return the result after all cores are processed
=======
    
        // Use a shared counter to track completed cores
        let num_core_done = Arc::new(Mutex::new(0));
    
        // Wrap cores in an `Arc<Mutex<_>>` for shared access across threads
        let core_clone = self.cores.clone();
        let cores = Arc::new(Mutex::new(core_clone));
        let num_cores = self.num_cores;
    
        // Shared result state to aggregate scheduling results
        let result_shared = Arc::new(Mutex::new(SchedulingCode::SchedulableShortcut));
    
        // Spawn threads to process cores
        let mut handles = Vec::new();
        for _ in 1..self.num_threads {
            let num_core_done = Arc::clone(&num_core_done);
            let cores = Arc::clone(&cores);
            let result_shared = Arc::clone(&result_shared);
    
            let handle = thread::spawn(move || {
                loop {
                    let mut done = num_core_done.lock().unwrap();
                    if *done >= num_cores {
                        break; // All cores have been processed
                    }
            
                    // Get the next core to process
                    let core_id = *done;
                    *done += 1; // Mark core as being processed
                    drop(done); // Release lock before processing
            
                    let mut cores_guard = cores.lock().unwrap();
                    if let Some(current_core) = cores_guard.get_mut(core_id) {
                        // Directly access the core safely
                        let resp = current_core.simulate_partitionned();
            
                        let mut result_lock = result_shared.lock().unwrap();
                        if !(resp == SchedulingCode::SchedulableShortcut || resp == SchedulingCode::SchedulableSimulated) {
                            println!("Taskset not schedulable");
                            *result_lock = resp;
                        } else if resp == SchedulingCode::SchedulableSimulated {
                            *result_lock = SchedulingCode::SchedulableSimulated;
                        }
                        drop(result_lock); // Release the result lock
                    } else {
                        println!("Error: Could not get core with id {}", core_id);
                    }
                }
            });
    
            handles.push(handle);
        }
    
        // Wait for all threads to finish
        for handle in handles {
            handle.join().unwrap();
        }
    
        // Return the aggregated result
        let final_result = result_shared.lock().unwrap();
        return final_result.clone();

            /* 
            {
                let mut threads_lock = threads.lock().unwrap();
    
                // Check if any thread has completed
                threads_lock.retain(|handle| {
                    if handle.is_finished() {
                        thread_running -= 1;
                        false // Remove finished thread from the list
                    } else {
                        true // Keep running threads
                    }
                });
            }
    
            if thread_running < thread_number {
                // Clone the Arc for each new thread
                let partition_clone = Arc::clone(&partition);
    
                let handle = thread::spawn(move || {
                    // Lock the partition inside the thread to safely access it
                    let mut partition_lock = partition_clone.lock().unwrap();
                    let taskset = partition_lock.get_mut(processor_done).unwrap();
                    println!("Processor {} is running.", processor_done + 1);
                    simulate(taskset); // Simulate processing of each processor
                    println!("Processor {} is done.", processor_done + 1);
                });
    
                {
                    let mut threads_lock = threads.lock().unwrap();
                    threads_lock.push(handle);
                }
    
                thread_running += 1;
                processor_done += 1;
            } else {
                // If max threads are running, wait a bit
                thread::sleep(std::time::Duration::from_millis(100));
            }
            
        }
    
        // Wait for all threads to complete
        for handle in Arc::try_unwrap(threads).unwrap().into_inner().unwrap() {
            handle.join().unwrap();
        }
        
    
        SchedulingCode::SchedulableSimulated
        */
>>>>>>> 25300ea7
    }

    /// Schedules jobs using EDFk (Earliest Deadline First with k processors).
    pub fn schedule_jobs(queue: &Vec<Job>, _: usize) -> Option<ID> {
        if queue.len() == 0 {
            return None;
        }

        let mut smallest = TimeStep::MAX;
        let mut index_to_ret: Option<ID> = None;

        // Find the job with the earliest deadline
        for i in 0..queue.len() {
            if smallest == TimeStep::MIN {
                break;
            }

            let job = &queue[i];
            let current_deadline = job.absolute_deadline();
            if current_deadline < smallest {
                smallest = current_deadline;
                index_to_ret = Some(i as ID);
            }
        }

        index_to_ret
    }
    
    /// Computes the task set among all the cores using EDF(k), with possible migrations between cores during simulation.
    pub fn compute_edfk(&mut self) -> SchedulingCode {
<<<<<<< HEAD
        // Check if EDF(k) scheduling is possible
        if !self.check_edf_k_schedulability() {
            return SchedulingCode::UnschedulableShortcut; // If not schedulable, return shortcut
=======

        if !self.check_edf_k_schedulability() {
            return SchedulingCode::UnschedulableShortcut;
>>>>>>> 25300ea7
        }

        let k = self.get_k();
        let mut queue: Vec<(Job, ID)> = Vec::new();
        let mut result = SchedulingCode::SchedulableSimulated;

        // Compute the feasibility interval for the task set
        let (mut time, max_time) = self.task_set.feasibility_interval_global();
        println!("interval : [{:?}, {:#?}]", time, max_time);
        let mut threash_hold = max_time / 100;

        // Set the initial time for all cores
        self.cores.iter_mut().for_each(|core| core.set_time(time));

        while time < max_time {
            let mut job_to_add = self.task_set.release_jobs(time);

            // Set the jobs' deadline for task migration
            if !job_to_add.is_empty() {
                for i in 0..job_to_add.len() {
                    job_to_add[i].set_deadline(time);
                }
            }

            // Handle migrations across cores during scheduling
            for (mut task, core_id) in job_to_add {
                let mut assignable_core = self.cores.get_mut(core_id as usize).unwrap();
                if !assignable_core.is_accepted(task) {
                    assignable_core = self.cores.get_mut(core_id as usize).unwrap();
                    if !assignable_core.accepted {
                        continue;
                    }
                    assignable_core.add_task(task);
                } else {
                    assignable_core.add_task(task);
                }
            }

            let mut response_code = SchedulingCode::SchedulableSimulated;

            // Check for task migrations across cores
            for mut job in self.cores.iter_mut() {
                if !job.processing {
                    continue;
                }

                let queue_new_jobs = Self::schedule_jobs(&job.task_queue, self.num_threads);
                if let Some(current_job_index) = queue_new_jobs {
                    let mut task = &job.task_queue[current_job_index];
                    job.processing = false;
                    job.add_task(task);
                    response_code = SchedulingCode::SchedulableSimulated
                }
            }

            result = response_code;
            time += threash_hold;
        }

<<<<<<< HEAD
        result // Return the final result
=======
        let migrations: usize = self.cores.iter().map(|core| core.get_migrations()).sum();
        println!("Number migrations : {}", migrations);
        return result;
        
>>>>>>> 25300ea7
    }
}<|MERGE_RESOLUTION|>--- conflicted
+++ resolved
@@ -4,12 +4,9 @@
 
 use std::cmp::Ordering;
 use std::process::exit;
-<<<<<<< HEAD
-=======
 use std::{result, thread};
 use std::sync::{Arc, Mutex};
 use std::thread::current;
->>>>>>> 25300ea7
 
 pub struct Scheduler {
     task_set: TaskSet,
@@ -149,12 +146,8 @@
         // Check if the task set can fit into the partitions
         let num_task_computed: usize = partitions.iter().map(|taskset| taskset.len()).sum();
         if num_task > num_task_computed {
-<<<<<<< HEAD
+            println!("{:#?}", partitions);
             eprintln!("Too many tasks ({:?}, {:?} attached to a processor) for {:?} processors", num_task, num_task_computed, self.num_cores);
-=======
->>>>>>> 25300ea7
-            println!("{:#?}", partitions);
-            eprintln!("Too much task ({:?}, {:?} attached to a processor) for the {:?} processors", num_task, num_task_computed, self.num_cores);
             exit(SchedulingCode::UnschedulableShortcut as i32)
         }
 
@@ -163,16 +156,6 @@
 
     /// Main function for partitioned EDF scheduling.
     pub fn compute_partitionned(&mut self) -> SchedulingCode {
-<<<<<<< HEAD
-        let mut processor_done = 0;
-        let partition = self.partition_tasks(); // Partition tasks across processors
-
-        // Assign each partitioned task set to a core
-        self.cores = (1..=self.num_cores)
-            .map(|id| Core::new_task_set(id as ID, partition[id - 1].clone()))
-            .collect();
-
-=======
         let mut thread_running = 0; // Tracks threads actively running
 
         let partition = self.partition_tasks();
@@ -181,31 +164,9 @@
         self.cores = (1..=self.num_cores)
             .map(|id| Core::new_task_set(id as ID, partition[id - 1].clone()))
             .collect();
->>>>>>> 25300ea7
         println!("Cores : {:#?}", self.cores);
     
         let mut result = SchedulingCode::SchedulableShortcut;
-<<<<<<< HEAD
-
-        // Simulate the scheduling process for each core
-        while processor_done < self.num_cores {
-            let current_core = self.cores.get_mut(processor_done).unwrap();
-            let resp = current_core.simulate_partitionned(); // Simulate partitioned execution
-
-            if !(resp == SchedulingCode::SchedulableShortcut || resp == SchedulingCode::SchedulableSimulated) {
-                println!("Taskset not schedulable");
-                return resp; // If any core is not schedulable, return the result
-            }
-
-            if resp == SchedulingCode::SchedulableSimulated {
-                result = resp; // Update the result if a core has been simulated
-            }
-
-            processor_done += 1;
-        }
-
-        result // Return the result after all cores are processed
-=======
     
         // Use a shared counter to track completed cores
         let num_core_done = Arc::new(Mutex::new(0));
@@ -318,11 +279,14 @@
     
         SchedulingCode::SchedulableSimulated
         */
->>>>>>> 25300ea7
-    }
-
-    /// Schedules jobs using EDFk (Earliest Deadline First with k processors).
-    pub fn schedule_jobs(queue: &Vec<Job>, _: usize) -> Option<ID> {
+    }
+
+
+    /// edf_k job scheduling : gives the job with lowest shown deadline
+    pub fn schedule_jobs(queue: &Vec<(Job, usize)>, k: usize) -> Option<ID> {
+
+        // Initialize with the absolute deadline of the first job in the list.
+        
         if queue.len() == 0 {
             return None;
         }
@@ -349,15 +313,9 @@
     
     /// Computes the task set among all the cores using EDF(k), with possible migrations between cores during simulation.
     pub fn compute_edfk(&mut self) -> SchedulingCode {
-<<<<<<< HEAD
-        // Check if EDF(k) scheduling is possible
-        if !self.check_edf_k_schedulability() {
-            return SchedulingCode::UnschedulableShortcut; // If not schedulable, return shortcut
-=======
 
         if !self.check_edf_k_schedulability() {
             return SchedulingCode::UnschedulableShortcut;
->>>>>>> 25300ea7
         }
 
         let k = self.get_k();
@@ -404,26 +362,131 @@
                     continue;
                 }
 
-                let queue_new_jobs = Self::schedule_jobs(&job.task_queue, self.num_threads);
-                if let Some(current_job_index) = queue_new_jobs {
-                    let mut task = &job.task_queue[current_job_index];
-                    job.processing = false;
-                    job.add_task(task);
-                    response_code = SchedulingCode::SchedulableSimulated
-                }
-            }
-
-            result = response_code;
-            time += threash_hold;
-        }
-
-<<<<<<< HEAD
-        result // Return the final result
-=======
+                let result_schedule = Scheduler::schedule_jobs_dm(&queue);
+                if result_schedule.is_none() { // there is no job not handleled by a core
+                    break;
+                }
+
+                let elected_index: ID = result_schedule.unwrap();
+
+                // Extract the `current_job` and `core_id` without holding a mutable borrow
+                let (current_job, core_id) = {
+                    let (job, core) = queue.get_mut(elected_index).unwrap();
+                    (job.clone(), *core)
+                };
+
+            
+                let (current_job, core_id) = &mut queue[elected_index];
+
+                // Check if we should replace current job
+                if !current_core.is_assigned() ||
+                    (!any_available_core &&
+                    current_core.is_assigned() &&
+                    current_core.current_job_task_deadline().unwrap() > current_job.task_deadline() &&
+                    current_core.current_job_deadline().is_some())
+                {
+                    if current_core.is_assigned() {
+                        current_core.remove(current_job.task_id());
+                    }
+
+                    *core_id = current_core.id();
+                    let task_clone = self.task_set.get_task_by_id(current_job.task_id()).unwrap().clone();
+                    current_core.add_job(current_job.clone(), task_clone);
+                }
+                
+            }
+        
+            // Simulate one time unit
+            for index_core in 0..self.num_cores-1 {
+                let current_core = self.cores.get_mut(index_core).unwrap();
+                let resp = current_core.simulate_step(1);
+
+                if resp == CoreValue::Missed {
+                    result = SchedulingCode::UnschedulableSimulated;
+                } else if resp == CoreValue::Commplete {
+                    // Remove completed jobs from queue
+                    queue.retain(|(_, id)| *id != current_core.id());
+                }
+            }
+
+            // Check deadlines for unhandled jobs
+            for (job, id) in &queue {
+                if *id == 0 && job.deadline_missed(time) {
+                    result = SchedulingCode::UnschedulableSimulated;
+                    break;
+                }
+            }
+
+            if result == SchedulingCode::UnschedulableSimulated {
+                break;
+            }
+
+            time += 1;
+            if (time > thresh_hold) {
+                println!("{}% done", (time*100)/max_time);
+                thresh_hold += max_time/100;
+            }
+        }
+
+        result
+    }
+
+
+
+
+    /// Helper function for DM to pick the job with the highest priority (lowest relative deadline task).
+    fn schedule_jobs_dm(queue: &Vec<(Job, ID)>) -> Option<ID> {
+        if queue.is_empty() {
+            return None;
+        }
+
+        let mut best_priority = TimeStep::MAX;
+        let mut index_to_ret: Option<ID> = None;
+
+        for (i, (job, core_id)) in queue.iter().enumerate() {
+            if *core_id != 0 {
+                // Already taken by a core
+                continue;
+            }
+
+            // Get task priority (ie, task deadline)
+            let task_priority = queue.iter().map(|(job, _)| job.task_deadline()).min().unwrap();
+            if task_priority < best_priority {
+                best_priority = task_priority;
+                index_to_ret = Some(i as ID);
+            }
+        }
+
+        index_to_ret
+    }
+
+
+    /// Hub function to chose which version to use
+    pub fn test_task_set(&mut self) -> SchedulingCode {
+        let result: SchedulingCode;
+        match self.version {
+            Version::EDFk(value) => {
+                result = self.compute_edfk();
+            }
+            Version::Global => {
+                result = self.compute_global();
+            }
+            Version::Partitioned => {
+                result = self.compute_partitionned();
+            }
+            Version::GlobalDM => {
+                result = self.compute_dm();
+            }
+
+            _ => {
+                eprintln!("Unknow EDF version");
+                return SchedulingCode::CannotTell;
+            }
+        }
+
         let migrations: usize = self.cores.iter().map(|core| core.get_migrations()).sum();
         println!("Number migrations : {}", migrations);
         return result;
         
->>>>>>> 25300ea7
     }
 }